--- conflicted
+++ resolved
@@ -106,11 +106,7 @@
 
     def shadow(self, feature):
         # target path
-<<<<<<< HEAD
         tile_number = feature[self.index_column]
-=======
-        leaf_number = feature['BLADNR']
->>>>>>> 5379bceb
         path = os.path.join(self.output_path,
                             tile_number[:3],
                             '{}.tif'.format(tile_number))
