[buildout]
index = http://packages.lizardsystem.nl
find-links =
unzip = true
prefer-final = true
socket-timeout = 1
show-picked-versions = true
extensions =
    mr.developer
parts =
    sysegg
    test
    omelette
    console_scripts
    sphinx
    pydev
develop = .
eggs =
    raster-tools


[versions]
# Specific pins
raster-tools =

# Reported by buildout.
collective.recipe.omelette = 0.16
collective.recipe.sphinxbuilder = 0.8.2
coverage = 3.7.1
createcoverage = 1.2
docutils = 0.12
itsdangerous = 0.24
Jinja2 = 2.7.3
MarkupSafe = 0.23
mr.developer = 1.31
nose = 1.3.4
pbp.recipe.noserunner = 0.2.6
pb.recipes.pydev = 0.4.5
pep8 = 1.5.7
pyflakes = 0.8.1
Pygments = 2.0.2
setuptools = 8.2.1
Sphinx = 1.2.3
syseggrecipe = 1.4
unipath = 1.1
<<<<<<< HEAD
=======
Werkzeug = 0.10.4
>>>>>>> 6dce4d6a
zc.buildout = 2.3.1
zc.recipe.egg = 2.0.1
zest.releaser = 3.52


[sources]
# Examples:
# lizard-ui = git git@github.com:lizardsystem/nensskel.git
# lizard-ui = svn https://office.nelen-schuurmans.nl/svn/Products/djangoapps/lizard-ui/trunk


[sysegg]
# Add eggs here that are best handled through OS-level packages.
recipe = syseggrecipe
force-sysegg = true
eggs =
    gdal
    psycopg2
    scipy
    numpy


[test]
recipe = pbp.recipe.noserunner
eggs =
    raster-tools
    raster-tools[test]
defaults = raster-tools


[omelette]
# Creates a nice parts/omelette with our used eggs
recipe = collective.recipe.omelette
eggs = ${buildout:eggs}


[console_scripts]
recipe = zc.recipe.egg
dependent-scripts = true
interpreter = python
eggs =
    ${buildout:eggs}
# Development tools
    createcoverage
    pep8
    pyflakes
    zest.releaser


[sphinx]
recipe = collective.recipe.sphinxbuilder
source = ${buildout:directory}/doc/source
build = ${buildout:directory}/doc/build
eggs = ${buildout:eggs}


[pydev]
recipe = pb.recipes.pydev
eggs = ${buildout:eggs}
pydevproject_path = ${buildout:directory}/.pydevproject
extra_paths =<|MERGE_RESOLUTION|>--- conflicted
+++ resolved
@@ -43,10 +43,7 @@
 Sphinx = 1.2.3
 syseggrecipe = 1.4
 unipath = 1.1
-<<<<<<< HEAD
-=======
 Werkzeug = 0.10.4
->>>>>>> 6dce4d6a
 zc.buildout = 2.3.1
 zc.recipe.egg = 2.0.1
 zest.releaser = 3.52
